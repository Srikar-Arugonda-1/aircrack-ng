--- conflicted
+++ resolved
@@ -61,12 +61,6 @@
 #include <math.h>
 #include <limits.h>
 
-<<<<<<< HEAD
-#include <glib-2.0/glib.h>
-#include <gmodule.h>
-
-=======
->>>>>>> 3b724e8b
 #include "version.h"
 #include "crypto.h"
 #include "pcap.h"
