# Aircrack-ng
#
# Copyright (C) 2017 Joseph Benden <joe@benden.us>
#
# Autotool support was written by: Joseph Benden <joe@benden.us>
#
# This program is free software; you can redistribute it and/or modify
# it under the terms of the GNU General Public License as published by
# the Free Software Foundation; either version 2 of the License, or
# (at your option) any later version.
#
# This program is distributed in the hope that it will be useful,
# but WITHOUT ANY WARRANTY; without even the implied warranty of
# MERCHANTABILITY or FITNESS FOR A PARTICULAR PURPOSE.  See the
# GNU General Public License for more details.
#
# You should have received a copy of the GNU General Public License
# along with this program; if not, write to the Free Software
# Foundation, Inc., 59 Temple Place, Suite 330, Boston, MA  02111-1307  USA
#
# In addition, as a special exception, the copyright holders give
# permission to link the code of portions of this program with the
# OpenSSL library under certain conditions as described in each
# individual source file, and distribute linked combinations
# including the two.
#
# You must obey the GNU General Public License in all respects
# for all of the code used other than OpenSSL.
#
# If you modify file(s) with this exception, you may extend this
# exception to your dnl version of the file(s), but you are not obligated
# to do so.
#
# If you dnl do not wish to do so, delete this exception statement from your
# version.
#
# If you delete this exception statement from all source files in the
# program, then also delete it here.

SUBDIRS = include osdep

AM_CPPFLAGS = -I$(top_srcdir) \
              -I$(top_srcdir)/src/include \
              $(CRYPTO_INCLUDES)

SRC_LINECOUNT	= linecount.cpp
LIBLINECOUNT_LIBS = liblinecount.la

SRC_PTW		= aircrack-ptw-lib.c
LIBPTW_LIBS	= libptw.la

SRC_AC		= aircrack-ng.c
SRC_AC_ALL  = aircrack-ng.c
ASM_AC		= sha1-sse2.S

SRC_AD		= airdecap-ng.c
SRC_PF		= packetforge-ng.c
SRC_AR		= aireplay-ng.c
SRC_ADU		= airodump-ng.c

SRC_AT		= airtun-ng.c
SRC_IV		= ivstools.c
SRC_AS		= airserv-ng.c
SRC_WS		= wesside-ng.c
SRC_BS		= besside-ng.c
SRC_BC		= besside-ng-crawler.c
SRC_AL		= airolib-ng.c
SRC_ES		= easside-ng.c
SRC_BUDDY	= buddy-ng.c
SRC_MI		= makeivs-ng.c
SRC_AB		= airbase-ng.c
SRC_AU		= airdecloak-ng.c
SRC_TT		= tkiptun-ng.c
SRC_WC		= wpaclean.c
SRC_AV		= airventriloquist-ng.c

SRC_SSE_COMMON	= memory.c wpapsk.c
LIBAC_CFLAGS = -DOLD_SSE_CORE=1
SRC_ACLIB	= cpuid.c crypto.c common.c $(SSEC_INT) uniqueiv.c $(ASM_AC)
LIBAC	= libaclib.la
LIBAC_LIBS = libaclib.la

AC_COMMON = cpuid.c crypto.c common.c $(SRC_SSE_COMMON) uniqueiv.c $(ASM_AC)

if LIBGCRYPT
SRC_AC		+= sha1-git.c
SRC_AC_ALL		+= sha1-git.c
SRC_ACLIB		+= sha1-git.c
SRC_AD		+= sha1-git.c
SRC_PF		+= sha1-git.c
SRC_IV		+= sha1-git.c
SRC_AR		+= sha1-git.c
SRC_ADU		+= sha1-git.c
SRC_AT		+= sha1-git.c
SRC_AB		+= sha1-git.c
SRC_AL		+= sha1-git.c
SRC_WS		+= sha1-git.c
SRC_TT		+= sha1-git.c
SRC_BS		+= sha1-git.c
SRC_AV		+= sha1-git.c
endif

LIBOSD		= osdep/libosdep.la
LIBOSD_LIBS	= -Losdep -losdep
if CYGWIN
LIBOSD_LIBS	+= -liphlpapi -lsetupapi -luuid
endif

<<<<<<< HEAD
libexec_PROGRAMS = aircrack-ng--generic

if ARM
libexec_PROGRAMS += aircrack-ng--neon \
                    aircrack-ng--asimd
endif

if PPC
libexec_PROGRAMS += aircrack-ng--altivec \
                    aircrack-ng--power8
endif

if X86
libexec_PROGRAMS += aircrack-ng--avx2 \
                    aircrack-ng--avx \
                    aircrack-ng--sse2
=======
pkglibexec_PROGRAMS = aircrack-ng--generic

if ARM
pkglibexec_PROGRAMS += aircrack-ng--neon \
                       aircrack-ng--asimd
endif

#if PPC
#libexec_PROGRAMS += aircrack-ng--altivec \
#                    aircrack-ng--power8
#endif

if X86
pkglibexec_PROGRAMS += aircrack-ng--avx2 \
                       aircrack-ng--avx \
                       aircrack-ng--sse2
>>>>>>> b35b3c96
endif

bin_PROGRAMS = aircrack-ng \
               airdecap-ng \
               packetforge-ng \
               ivstools \
               kstats \
               makeivs-ng \
               airdecloak-ng

if HAVE_PCAP
bin_PROGRAMS += besside-ng-crawler
endif

bin_PROGRAMS += wpaclean

sbin_PROGRAMS = airventriloquist-ng \
                airbase-ng \
                aireplay-ng \
                airodump-ng \
                airserv-ng \
                airtun-ng

if HAVE_SQLITE3
bin_PROGRAMS += airolib-ng
endif

if EXPERIMENTAL
bin_PROGRAMS += buddy-ng

if HAVE_AIRPCAP_OR_PCAP
sbin_PROGRAMS += besside-ng \
                 easside-ng \
                 tkiptun-ng \
                 wesside-ng
endif
endif

aircrack_ng_SOURCES = trampoline.c trampoline.h
aircrack_ng_CFLAGS = "-DAIRCRACK_LIBEXEC_PATH=\"$(pkglibexecdir)\"" "-DEXEEXT=\"$(EXEEXT)\""
if ARM
aircrack_ng_SOURCES += trampoline_arm.c
endif
<<<<<<< HEAD
if PPC
aircrack_ng_SOURCES += trampoline_ppc.c
endif
=======
>>>>>>> b35b3c96
if X86
aircrack_ng_SOURCES += trampoline_x86.c
endif
if !ARM
<<<<<<< HEAD
if !PPC
=======
>>>>>>> b35b3c96
if !X86
aircrack_ng_SOURCES += trampoline_stubs.c
endif
endif
<<<<<<< HEAD
endif
=======
>>>>>>> b35b3c96

aircrack_ng__generic_SOURCES = $(SRC_AC_ALL) $(SRC_LINECOUNT)
aircrack_ng__generic_CFLAGS = $(LIBAC_CFLAGS) $(PTHREAD_CFLAGS) $(CRYPTO_CFLAGS) $(ZLIB_CFLAGS) $(SQLITE3_CFLAGS)
aircrack_ng__generic_LDADD = $(PTHREAD_LIBS) $(CRYPTO_LIBS) $(ZLIB_LIBS) $(SQLITE3_LDFLAGS) $(LIBAC_LIBS) $(LIBPTW_LIBS)

#
# Intel/AMD
#
aircrack_ng__avx2_SOURCES = $(SRC_AC_ALL) $(SRC_LINECOUNT) simd-intrinsics.c $(AC_COMMON)
aircrack_ng__avx2_CFLAGS = $(x86_avx2_cflags) -DSIMD_CORE -DJOHN_AVX2 $(PTHREAD_CFLAGS) $(CRYPTO_CFLAGS) $(ZLIB_CFLAGS) $(SQLITE3_CFLAGS)
aircrack_ng__avx2_CPPFLAGS = -I. $(AM_CPPFLAGS)
aircrack_ng__avx2_LDADD = $(PTHREAD_LIBS) $(CRYPTO_LIBS) $(ZLIB_LIBS) $(SQLITE3_LDFLAGS) $(LIBPTW_LIBS)

aircrack_ng__avx_SOURCES = $(SRC_AC_ALL) $(SRC_LINECOUNT) simd-intrinsics.c $(AC_COMMON)
aircrack_ng__avx_CFLAGS = $(x86_avx_cflags) -DSIMD_CORE -DJOHN_AVX $(PTHREAD_CFLAGS) $(CRYPTO_CFLAGS) $(ZLIB_CFLAGS) $(SQLITE3_CFLAGS)
aircrack_ng__avx_CPPFLAGS = -I. $(AM_CPPFLAGS)
aircrack_ng__avx_LDADD = $(PTHREAD_LIBS) $(CRYPTO_LIBS) $(ZLIB_LIBS) $(SQLITE3_LDFLAGS) $(LIBPTW_LIBS)

aircrack_ng__sse2_SOURCES = $(SRC_AC_ALL) $(SRC_LINECOUNT) simd-intrinsics.c $(AC_COMMON)
aircrack_ng__sse2_CFLAGS = $(x86_sse2_cflags) -DSIMD_CORE $(PTHREAD_CFLAGS) $(CRYPTO_CFLAGS) $(ZLIB_CFLAGS) $(SQLITE3_CFLAGS)
aircrack_ng__sse2_CPPFLAGS = -I. $(AM_CPPFLAGS)
aircrack_ng__sse2_LDADD = $(PTHREAD_LIBS) $(CRYPTO_LIBS) $(ZLIB_LIBS) $(SQLITE3_LDFLAGS) $(LIBPTW_LIBS)

#
# ARM/AARCH64
#
aircrack_ng__neon_SOURCES = $(SRC_AC_ALL) $(SRC_LINECOUNT) simd-intrinsics.c $(AC_COMMON)
aircrack_ng__neon_CFLAGS = $(arm_neon_cflags) -DSIMD_CORE -DHAS_NEON $(PTHREAD_CFLAGS) $(CRYPTO_CFLAGS) $(ZLIB_CFLAGS) $(SQLITE3_CFLAGS)
aircrack_ng__neon_CPPFLAGS = -I. $(AM_CPPFLAGS)
aircrack_ng__neon_LDADD = $(PTHREAD_LIBS) $(CRYPTO_LIBS) $(ZLIB_LIBS) $(SQLITE3_LDFLAGS) $(LIBPTW_LIBS)

aircrack_ng__asimd_SOURCES = $(SRC_AC_ALL) $(SRC_LINECOUNT) simd-intrinsics.c $(AC_COMMON)
aircrack_ng__asimd_CFLAGS = $(arm_neon_cflags) -DSIMD_CORE -DHAS_NEON $(PTHREAD_CFLAGS) $(CRYPTO_CFLAGS) $(ZLIB_CFLAGS) $(SQLITE3_CFLAGS)
aircrack_ng__asimd_CPPFLAGS = -I. $(AM_CPPFLAGS)
aircrack_ng__asimd_LDADD = $(PTHREAD_LIBS) $(CRYPTO_LIBS) $(ZLIB_LIBS) $(SQLITE3_LDFLAGS) $(LIBPTW_LIBS)

<<<<<<< HEAD
#
# PowerPC
#
aircrack_ng__altivec_SOURCES = $(SRC_AC_ALL) $(SRC_LINECOUNT) simd-intrinsics.c $(AC_COMMON)
aircrack_ng__altivec_CFLAGS = $(ppc_altivec_cflags) -DSIMD_CORE -DHAS_ALTIVEC=1 -DJOHN_ALTIVEC $(PTHREAD_CFLAGS) $(CRYPTO_CFLAGS) $(ZLIB_CFLAGS) $(SQLITE3_CFLAGS)
aircrack_ng__altivec_CPPFLAGS = -I. $(AM_CPPFLAGS)
aircrack_ng__altivec_LDADD = $(PTHREAD_LIBS) $(CRYPTO_LIBS) $(ZLIB_LIBS) $(SQLITE3_LDFLAGS) $(LIBPTW_LIBS)

aircrack_ng__power8_SOURCES = $(SRC_AC_ALL) $(SRC_LINECOUNT) simd-intrinsics.c $(AC_COMMON)
aircrack_ng__power8_CFLAGS = $(ppc_altivec_cflags) -DSIMD_CORE -DHAS_ALTIVEC=1 -DJOHN_ALTIVEC $(PTHREAD_CFLAGS) $(CRYPTO_CFLAGS) $(ZLIB_CFLAGS) $(SQLITE3_CFLAGS)
aircrack_ng__power8_CPPFLAGS = -I. $(AM_CPPFLAGS)
aircrack_ng__power8_LDADD = $(PTHREAD_LIBS) $(CRYPTO_LIBS) $(ZLIB_LIBS) $(SQLITE3_LDFLAGS) $(LIBPTW_LIBS)
=======
>>>>>>> b35b3c96

airdecap_ng_SOURCES = $(SRC_AD)
airdecap_ng_CFLAGS = $(LIBAC_CFLAGS) $(PTHREAD_CFLAGS) $(CRYPTO_CFLAGS)
airdecap_ng_LDADD = $(PTHREAD_LIBS) $(CRYPTO_LIBS) $(LIBAC_LIBS)

packetforge_ng_SOURCES = $(SRC_PF)
packetforge_ng_CFLAGS = $(LIBAC_CFLAGS) $(PTHREAD_CFLAGS) $(CRYPTO_CFLAGS)
packetforge_ng_LDADD = $(PTHREAD_LIBS) $(CRYPTO_LIBS) $(LIBAC_LIBS)

aireplay_ng_SOURCES = $(SRC_AR) $(LIBOSD)
aireplay_ng_CFLAGS = $(LIBAC_CFLAGS) $(PTHREAD_CFLAGS) $(CRYPTO_CFLAGS) $(LIBNL_CFLAGS)
aireplay_ng_LDADD = $(PTHREAD_LIBS) $(CRYPTO_LIBS) $(LIBOSD_LIBS) $(LIBNL_LIBS) $(LIBAC_LIBS)

airodump_ng_SOURCES = $(SRC_ADU) $(LIBOSD)
airodump_ng_CFLAGS = $(LIBAC_CFLAGS) $(PTHREAD_CFLAGS) $(CRYPTO_CFLAGS) $(PCRE_CFLAGS) $(LIBNL_CFLAGS)
airodump_ng_LDADD = $(PTHREAD_LIBS) $(CRYPTO_LIBS) $(PCRE_LIBS) $(LIBOSD_LIBS) $(LIBNL_LIBS) $(LIBAC_LIBS)

airserv_ng_SOURCES = $(SRC_AS) $(LIBOSD)
airserv_ng_CFLAGS = $(LIBAC_CFLAGS) $(PTHREAD_CFLAGS) $(CRYPTO_CFLAGS) $(LIBNL_CFLAGS)
airserv_ng_LDADD = $(PTHREAD_LIBS) $(CRYPTO_LIBS) $(LIBOSD_LIBS) $(LIBNL_LIBS) $(LIBAC_LIBS)

airtun_ng_SOURCES = $(SRC_AT) $(LIBOSD)
airtun_ng_CFLAGS = $(LIBAC_CFLAGS) $(PTHREAD_CFLAGS) $(CRYPTO_CFLAGS) $(LIBNL_CFLAGS)
airtun_ng_LDADD = $(PTHREAD_LIBS) $(CRYPTO_LIBS) $(LIBOSD_LIBS) $(LIBNL_LIBS) $(LIBAC_LIBS)

ivstools_SOURCES = $(SRC_IV)
ivstools_CFLAGS = $(LIBAC_CFLAGS) $(PTHREAD_CFLAGS) $(CRYPTO_CFLAGS)
ivstools_LDADD = $(PTHREAD_LIBS) $(CRYPTO_LIBS) $(LIBAC_LIBS)

kstats_SOURCES = kstats.c
kstats_CFLAGS = $(LIBAC_CFLAGS) $(PTHREAD_CFLAGS)
kstats_LDADD = $(PTHREAD_LIBS) $(LIBAC_LIBS)

wesside_ng_SOURCES = $(SRC_WS) $(LIBOSD)
wesside_ng_CFLAGS = $(LIBAC_CFLAGS) $(PTHREAD_CFLAGS) $(CRYPTO_CFLAGS) $(ZLIB_CFLAGS) $(LIBNL_CFLAGS)
wesside_ng_LDADD = $(PTHREAD_LIBS) $(CRYPTO_LIBS) $(ZLIB_LIBS) $(LIBOSD_LIBS) $(LIBNL_LIBS) $(LIBAC_LIBS) $(LIBPTW_LIBS)

easside_ng_SOURCES = $(SRC_ES) $(LIBOSD)
easside_ng_CFLAGS = $(LIBAC_CFLAGS) $(PTHREAD_CFLAGS) $(CRYPTO_CFLAGS) $(ZLIB_CFLAGS) $(LIBNL_CFLAGS)
easside_ng_LDADD = $(PTHREAD_LIBS) $(CRYPTO_LIBS) $(ZLIB_LIBS) $(LIBOSD_LIBS) $(LIBNL_LIBS) $(LIBAC_LIBS)

buddy_ng_SOURCES = $(SRC_BUDDY)
buddy_ng_CFLAGS = $(LIBAC_CFLAGS) $(PTHREAD_CFLAGS)
buddy_ng_LDADD = $(PTHREAD_LIBS) $(LIBAC_LIBS)

besside_ng_SOURCES = $(SRC_BS) $(LIBOSD)
besside_ng_CFLAGS = $(LIBAC_CFLAGS) $(PTHREAD_CFLAGS) $(CRYPTO_CFLAGS) $(ZLIB_CFLAGS) $(PCRE_CFLAGS) $(LIBNL_CFLAGS)
besside_ng_LDADD = $(PTHREAD_LIBS) $(CRYPTO_LIBS) $(ZLIB_LIBS) $(PCRE_LIBS) $(LIBOSD_LIBS) $(LIBNL_LIBS) $(LIBAC_LIBS) $(LIBPTW_LIBS)

besside_ng_crawler_SOURCES = $(SRC_BC)
besside_ng_crawler_CFLAGS = $(LIBAC_CFLAGS) $(PTHREAD_CFLAGS) $(PCAP_CFLAGS)
besside_ng_crawler_LDADD = $(PTHREAD_LIBS) $(PCAP_LIBS) $(LIBAC_LIBS)

makeivs_ng_SOURCES = $(SRC_MI)
makeivs_ng_CFLAGS = $(LIBAC_CFLAGS) $(PTHREAD_CFLAGS)
makeivs_ng_LDADD = $(PTHREAD_LIBS) $(LIBAC_LIBS)

airolib_ng_SOURCES = $(SRC_AL)
airolib_ng_CFLAGS = $(LIBAC_CFLAGS) $(PTHREAD_CFLAGS) $(CRYPTO_CFLAGS) $(SQLITE3_CFLAGS) -DHAVE_REGEXP
airolib_ng_LDADD = $(PTHREAD_LIBS) $(CRYPTO_LIBS) $(SQLITE3_LDFLAGS) $(LIBAC_LIBS)

airbase_ng_SOURCES = $(SRC_AB) $(LIBOSD)
airbase_ng_CFLAGS = $(LIBAC_CFLAGS) $(PTHREAD_CFLAGS) $(CRYPTO_CFLAGS) $(LIBNL_CFLAGS)
airbase_ng_LDADD = $(PTHREAD_LIBS) $(CRYPTO_LIBS) $(LIBOSD_LIBS) $(LIBNL_LIBS) $(LIBAC_LIBS)

airdecloak_ng_SOURCES = $(SRC_AU) $(LIBOSD)
airdecloak_ng_CFLAGS = $(LIBAC_CFLAGS) $(PTHREAD_CFLAGS) $(CRYPTO_CFLAGS)
airdecloak_ng_LDADD = $(PTHREAD_LIBS) $(CRYPTO_LIBS) $(LIBOSD_LIBS) $(LIBAC_LIBS)

tkiptun_ng_SOURCES = $(SRC_TT) $(LIBOSD)
tkiptun_ng_CFLAGS = $(LIBAC_CFLAGS) $(PTHREAD_CFLAGS) $(CRYPTO_CFLAGS) $(LIBNL_CFLAGS)
tkiptun_ng_LDADD = $(PTHREAD_LIBS) $(CRYPTO_LIBS) $(LIBOSD_LIBS) $(LIBNL_LIBS) $(LIBAC_LIBS)

wpaclean_SOURCES = $(SRC_WC) $(LIBOSD)
wpaclean_CFLAGS = $(LIBAC_CFLAGS) $(PTHREAD_CFLAGS) $(CRYPTO_CFLAGS) $(LIBNL_CFLAGS)
wpaclean_LDADD = $(PTHREAD_LIBS) $(CRYPTO_LIBS) $(LIBOSD_LIBS) $(LIBNL_LIBS) $(LIBAC_LIBS)

airventriloquist_ng_SOURCES = $(SRC_AV) $(LIBOSD)
airventriloquist_ng_CFLAGS = $(LIBAC_CFLAGS) $(PTHREAD_CFLAGS) $(CRYPTO_CFLAGS) $(LIBNL_CFLAGS)
airventriloquist_ng_LDADD = $(PTHREAD_LIBS) $(CRYPTO_LIBS) $(LIBOSD_LIBS) $(LIBNL_LIBS) $(LIBAC_LIBS)

libaclib_la_SOURCES = $(SRC_ACLIB)
libaclib_la_CFLAGS = $(LIBAC_CFLAGS) $(PTHREAD_CFLAGS) $(CRYPTO_CFLAGS)
libaclib_la_LIBADD = $(PTHREAD_LIBS) $(CRYPTO_LIBS)

libptw_la_SOURCES = $(SRC_PTW)
libptw_la_CFLAGS = $(PTHREAD_CFLAGS) $(CRYPTO_CFLAGS)
libptw_la_LIBADD = $(PTHREAD_LIBS) $(CRYPTO_LIBS)

noinst_LTLIBRARIES = libaclib.la libptw.la

EXTRA_DIST = wpaclean.c \
             buddy-ng.c \
             wpapsk.h \
             arch.h \
             aircrack-ng.h \
             version.h \
             airventriloquist-ng.h \
             airdecloak-ng.h \
             wpapsk.c \
             airserv-ng.c \
             common.c \
             simd-intrinsics-load-flags.h \
             besside-ng.c \
             wkp-frame.h \
             airolib-ng.c \
             simd-intrinsics.c \
             misc.h \
             aircrack-ptw-lib.h \
             simd-intrinsics.h \
             sha1-git.h \
             makeivs-ng.c \
             easside-ng.c \
             sse-intrinsics-load-flags.h \
             sha1-sse2.h \
             cpuid.c \
             pseudo_intrinsics.h \
             crctable.h \
             airdecap-ng.c \
             airodump-ng.h \
             airbase-ng.c \
             common.h \
             besside-ng-crawler.c \
             tkiptun-ng.c \
             kstats.c \
             md5.h \
             MD5_std.h \
             sse-intrinsics.h \
             easside.h \
             aireplay-ng.c \
             ivstools.c \
             pcap.h \
             aircrack-ng.c \
             airodump-ng.c \
             crypto.c \
             airdecloak-ng.c \
             memory.h \
             packetforge-ng.c \
             airventriloquist-ng.c \
             uniqueiv.c \
             gcrypt-openssl-wrapper.h \
             uniqueiv.h \
             wesside-ng.c \
             airtun-ng.c \
             aligned.h \
             johnswap.h \
             sha1-git.c \
             linecount.h \
             memdbg.h \
             sse-intrinsics.c \
             aircrack-ptw-lib.c \
             jcommon.h \
             memory.c \
             crypto.h \
             trampoline.c \
             trampoline.h \
             trampoline_x86.c


@CODE_COVERAGE_RULES@<|MERGE_RESOLUTION|>--- conflicted
+++ resolved
@@ -106,41 +106,22 @@
 LIBOSD_LIBS	+= -liphlpapi -lsetupapi -luuid
 endif
 
-<<<<<<< HEAD
-libexec_PROGRAMS = aircrack-ng--generic
+pkglibexec_PROGRAMS = aircrack-ng--generic
 
 if ARM
-libexec_PROGRAMS += aircrack-ng--neon \
-                    aircrack-ng--asimd
+pkglibexec_PROGRAMS += aircrack-ng--neon \
+                       aircrack-ng--asimd
 endif
 
 if PPC
 libexec_PROGRAMS += aircrack-ng--altivec \
                     aircrack-ng--power8
 endif
-
-if X86
-libexec_PROGRAMS += aircrack-ng--avx2 \
-                    aircrack-ng--avx \
-                    aircrack-ng--sse2
-=======
-pkglibexec_PROGRAMS = aircrack-ng--generic
-
-if ARM
-pkglibexec_PROGRAMS += aircrack-ng--neon \
-                       aircrack-ng--asimd
-endif
-
-#if PPC
-#libexec_PROGRAMS += aircrack-ng--altivec \
-#                    aircrack-ng--power8
-#endif
 
 if X86
 pkglibexec_PROGRAMS += aircrack-ng--avx2 \
                        aircrack-ng--avx \
                        aircrack-ng--sse2
->>>>>>> b35b3c96
 endif
 
 bin_PROGRAMS = aircrack-ng \
@@ -184,28 +165,19 @@
 if ARM
 aircrack_ng_SOURCES += trampoline_arm.c
 endif
-<<<<<<< HEAD
 if PPC
 aircrack_ng_SOURCES += trampoline_ppc.c
 endif
-=======
->>>>>>> b35b3c96
 if X86
 aircrack_ng_SOURCES += trampoline_x86.c
 endif
 if !ARM
-<<<<<<< HEAD
 if !PPC
-=======
->>>>>>> b35b3c96
 if !X86
 aircrack_ng_SOURCES += trampoline_stubs.c
 endif
 endif
-<<<<<<< HEAD
-endif
-=======
->>>>>>> b35b3c96
+endif
 
 aircrack_ng__generic_SOURCES = $(SRC_AC_ALL) $(SRC_LINECOUNT)
 aircrack_ng__generic_CFLAGS = $(LIBAC_CFLAGS) $(PTHREAD_CFLAGS) $(CRYPTO_CFLAGS) $(ZLIB_CFLAGS) $(SQLITE3_CFLAGS)
@@ -242,7 +214,6 @@
 aircrack_ng__asimd_CPPFLAGS = -I. $(AM_CPPFLAGS)
 aircrack_ng__asimd_LDADD = $(PTHREAD_LIBS) $(CRYPTO_LIBS) $(ZLIB_LIBS) $(SQLITE3_LDFLAGS) $(LIBPTW_LIBS)
 
-<<<<<<< HEAD
 #
 # PowerPC
 #
@@ -255,8 +226,6 @@
 aircrack_ng__power8_CFLAGS = $(ppc_altivec_cflags) -DSIMD_CORE -DHAS_ALTIVEC=1 -DJOHN_ALTIVEC $(PTHREAD_CFLAGS) $(CRYPTO_CFLAGS) $(ZLIB_CFLAGS) $(SQLITE3_CFLAGS)
 aircrack_ng__power8_CPPFLAGS = -I. $(AM_CPPFLAGS)
 aircrack_ng__power8_LDADD = $(PTHREAD_LIBS) $(CRYPTO_LIBS) $(ZLIB_LIBS) $(SQLITE3_LDFLAGS) $(LIBPTW_LIBS)
-=======
->>>>>>> b35b3c96
 
 airdecap_ng_SOURCES = $(SRC_AD)
 airdecap_ng_CFLAGS = $(LIBAC_CFLAGS) $(PTHREAD_CFLAGS) $(CRYPTO_CFLAGS)
