# Aircrack-ng
#
# Copyright (C) 2017 Joseph Benden <joe@benden.us>
#
# Autotool support was written by: Joseph Benden <joe@benden.us>
#
# This program is free software; you can redistribute it and/or modify
# it under the terms of the GNU General Public License as published by
# the Free Software Foundation; either version 2 of the License, or
# (at your option) any later version.
#
# This program is distributed in the hope that it will be useful,
# but WITHOUT ANY WARRANTY; without even the implied warranty of
# MERCHANTABILITY or FITNESS FOR A PARTICULAR PURPOSE.  See the
# GNU General Public License for more details.
#
# You should have received a copy of the GNU General Public License
# along with this program; if not, write to the Free Software
# Foundation, Inc., 59 Temple Place, Suite 330, Boston, MA  02111-1307  USA
#
# In addition, as a special exception, the copyright holders give
# permission to link the code of portions of this program with the
# OpenSSL library under certain conditions as described in each
# individual source file, and distribute linked combinations
# including the two.
#
# You must obey the GNU General Public License in all respects
# for all of the code used other than OpenSSL.
#
# If you modify file(s) with this exception, you may extend this
# exception to your dnl version of the file(s), but you are not obligated
# to do so.
#
# If you dnl do not wish to do so, delete this exception statement from your
# version.
#
# If you delete this exception statement from all source files in the
# program, then also delete it here.

SUBDIRS = aircrack-crypto aircrack-util include aircrack-osdep

AM_CPPFLAGS = -I$(top_srcdir) \
              -I$(top_srcdir)/src/include \
              $(CRYPTO_INCLUDES)

SRC_LINECOUNT	= linecount.cpp
LIBLINECOUNT_LIBS = liblinecount.la

SRC_PTW		= aircrack-ptw-lib.c
LIBPTW_LIBS	= libptw.la

SRC_AC		= aircrack-ng.c
SRC_AC_ALL  = aircrack-ng.c

SRC_AD		= airdecap-ng.c
SRC_PF		= packetforge-ng.c
SRC_AR		= aireplay-ng.c
SRC_ADU		= airodump-ng.c

SRC_AT		= airtun-ng.c
SRC_IV		= ivstools.c
SRC_AS		= airserv-ng.c
SRC_WS		= wesside-ng.c
SRC_BS		= besside-ng.c
SRC_BC		= besside-ng-crawler.c
SRC_AL		= airolib-ng.c

LIBCOW_LIBS	= libcow.la
SRC_COW		= cowpatty.c

SRC_ES		= easside-ng.c
SRC_BUDDY	= buddy-ng.c
SRC_MI		= makeivs-ng.c
SRC_AB		= airbase-ng.c
SRC_AU		= airdecloak-ng.c
SRC_TT		= tkiptun-ng.c
SRC_WC		= wpaclean.c
SRC_AV		= airventriloquist-ng.c

SRC_ACLIB	= crypto.c $(SSEC_INT) uniqueiv.c session.c
LIBAC	= libaclib.la
LIBAC_LIBS = libaclib.la

AC_COMMON = crypto.c uniqueiv.c session.c

if LIBGCRYPT
SRC_AC		+= sha1-git.c
SRC_AC_ALL		+= sha1-git.c
SRC_ACLIB		+= sha1-git.c
SRC_AD		+= sha1-git.c
SRC_PF		+= sha1-git.c
SRC_IV		+= sha1-git.c
SRC_AR		+= sha1-git.c
SRC_ADU		+= sha1-git.c
SRC_AT		+= sha1-git.c
SRC_AB		+= sha1-git.c
SRC_AL		+= sha1-git.c
SRC_WS		+= sha1-git.c
SRC_TT		+= sha1-git.c
SRC_BS		+= sha1-git.c
SRC_AV		+= sha1-git.c
endif

LIBAIRCRACK_CRYPTO = aircrack-crypto/libaircrack-crypto.la
LIBAIRCRACK_CRYPTO_LIBS = -Laircrack-crypto -laircrack-crypto

LIBAIRCRACK_CRYPTO_X86_AVX2 = aircrack-crypto/libaircrack-crypto-x86-avx2.la
LIBAIRCRACK_CRYPTO_X86_AVX2_LIBS = -Laircrack-crypto -laircrack-crypto-x86-avx2

LIBAIRCRACK_CRYPTO_X86_AVX = aircrack-crypto/libaircrack-crypto-x86-avx.la
LIBAIRCRACK_CRYPTO_X86_AVX_LIBS = -Laircrack-crypto -laircrack-crypto-x86-avx

LIBAIRCRACK_CRYPTO_X86_SSE2 = aircrack-crypto/libaircrack-crypto-x86-sse2.la
LIBAIRCRACK_CRYPTO_X86_SSE2_LIBS = -Laircrack-crypto -laircrack-crypto-x86-sse2

LIBAIRCRACK_UTIL = aircrack-util/libaircrack-util.la
LIBAIRCRACK_UTIL_LIBS = -Laircrack-util -laircrack-util

LIBAIRCRACK_OSDEP		= aircrack-osdep/libaircrack-osdep.la
LIBAIRCRACK_OSDEP_LIBS	= -Laircrack-osdep -laircrack-osdep
if CYGWIN
LIBAIRCRACK_OSDEP_LIBS	+= -liphlpapi -lsetupapi -luuid
endif

COMMON_CFLAGS = $(LIBAC_CFLAGS) $(PTHREAD_CFLAGS) $(CRYPTO_CFLAGS) $(ZLIB_CFLAGS)
COMMON_LDADD = $(PTHREAD_LIBS) $(CRYPTO_LIBS) $(ZLIB_LIBS)

<<<<<<< HEAD
#AIRCRACK_COMMON_SOURCES = $(SRC_AC_ALL) $(SRC_LINECOUNT) simd-intrinsics.c $(AC_COMMON) $(LIBAIRCRACK_UTIL)
#AIRCRACK_COMMON_CFLAGS = -DSIMD_CORE $(GLIB_CFLAGS) $(PTHREAD_CFLAGS) $(CRYPTO_CFLAGS) $(SQLITE3_CFLAGS)
#AIRCRACK_COMMON_LDADD = $(COMMON_LDADD) $(SQLITE3_LDFLAGS) $(LIBPTW_LIBS) $(LIBAIRCRACK_UTIL_LIBS)
=======
AIRCRACK_COMMON_SOURCES = $(SRC_AC_ALL) $(SRC_LINECOUNT) simd-intrinsics.c $(AC_COMMON) $(LIBAIRCRACK_UTIL)
AIRCRACK_COMMON_CFLAGS = -DSIMD_CORE $(PTHREAD_CFLAGS) $(CRYPTO_CFLAGS) $(SQLITE3_CFLAGS)
AIRCRACK_COMMON_LDADD = $(COMMON_LDADD) $(SQLITE3_LDFLAGS) $(LIBPTW_LIBS) $(LIBAIRCRACK_UTIL_LIBS)

pkglibexec_PROGRAMS = aircrack-ng--generic

if ARM
if NEON
pkglibexec_PROGRAMS += aircrack-ng--neon \
                       aircrack-ng--asimd
endif
endif

if PPC
pkglibexec_PROGRAMS += aircrack-ng--altivec \
                       aircrack-ng--power8
endif
>>>>>>> 3b724e8b


bin_PROGRAMS = aircrack-ng \
               airdecap-ng \
               packetforge-ng \
               ivstools \
               kstats \
               makeivs-ng \
               airdecloak-ng

if EXPERIMENTAL
if HAVE_PCAP
bin_PROGRAMS += besside-ng-crawler
endif
endif

bin_PROGRAMS += wpaclean

sbin_PROGRAMS = airbase-ng \
                aireplay-ng \
                airodump-ng \
                airserv-ng \
                airtun-ng

if HAVE_SQLITE3
bin_PROGRAMS += airolib-ng
endif

if EXPERIMENTAL
bin_PROGRAMS += buddy-ng

sbin_PROGRAMS += airventriloquist-ng

if HAVE_AIRPCAP_OR_PCAP
sbin_PROGRAMS += besside-ng \
                 easside-ng \
                 tkiptun-ng \
                 wesside-ng
endif
endif

LIBAIRCRACK_CRYPTO_PATH = $(abs_top_builddir)/src/aircrack-crypto/

if ARM
TRAMPOLINE = trampoline_arm.c
endif
if PPC
TRAMPOLINE = trampoline_ppc.c
endif
if X86
TRAMPOLINE = trampoline_x86.c
endif

if !ARM
if !PPC
if !X86
TRAMPOLINE = trampoline_stubs.c
endif
endif
endif

aircrack_ng_SOURCES = $(SRC_AC_ALL) $(SRC_LINECOUNT) $(TRAMPOLINE) $(LIBAIRCRACK_UTIL)
aircrack_ng_CFLAGS = $(COMMON_CFLAGS) $(SQLITE3_CFLAGS) $(LIBPTW_CFLAGS) "-DLIBAIRCRACK_CRYPTO_PATH=\"$(LIBAIRCRACK_CRYPTO_PATH)\"" "-DABS_TOP_SRCDIR=\"$(abs_top_srcdir)\"" "-DABS_TOP_BUILDDIR=\"$(abs_top_builddir)\"" "-DLIBDIR=\"$(libdir)\""
aircrack_ng_LDADD = $(COMMON_LDADD) $(AIRCRACK_COMMON_LDADD) $(LIBAC_LIBS) $(SQLITE3_LDFLAGS) $(LIBPTW_LIBS)

airdecap_ng_SOURCES = $(SRC_AD) $(LIBAIRCRACK_UTIL)
airdecap_ng_CFLAGS = $(COMMON_CFLAGS)
airdecap_ng_LDADD = $(COMMON_LDADD) $(LIBAC_LIBS) $(LIBAIRCRACK_UTIL_LIBS)

packetforge_ng_SOURCES = $(SRC_PF) $(LIBAIRCRACK_UTIL)
packetforge_ng_CFLAGS = $(COMMON_CFLAGS)
packetforge_ng_LDADD = $(COMMON_LDADD) $(LIBAC_LIBS) $(LIBAIRCRACK_UTIL_LIBS)

aireplay_ng_SOURCES = $(SRC_AR) $(LIBAIRCRACK_OSDEP) $(LIBAIRCRACK_UTIL)
aireplay_ng_CFLAGS = $(COMMON_CFLAGS) $(LIBNL_CFLAGS)
aireplay_ng_LDADD = $(COMMON_LDADD) $(LIBAIRCRACK_OSDEP_LIBS) $(LIBAC_LIBS) $(AIRPCAP_LIBS) $(LIBAIRCRACK_UTIL_LIBS)

airodump_ng_SOURCES = $(SRC_ADU) $(LIBAIRCRACK_OSDEP) $(LIBMCS) $(LIBAIRCRACK_UTIL)
airodump_ng_CFLAGS = $(COMMON_CFLAGS) $(PCRE_CFLAGS) $(LIBNL_CFLAGS)
airodump_ng_LDADD = $(COMMON_LDADD) $(PCRE_LIBS) $(LIBAIRCRACK_OSDEP_LIBS) $(LIBAC_LIBS) $(AIRPCAP_LIBS) $(LIBAIRCRACK_UTIL_LIBS)

airserv_ng_SOURCES = $(SRC_AS) $(LIBAIRCRACK_OSDEP) $(LIBAIRCRACK_UTIL)
airserv_ng_CFLAGS = $(COMMON_CFLAGS) $(LIBNL_CFLAGS)
airserv_ng_LDADD = $(COMMON_LDADD) $(LIBAIRCRACK_OSDEP_LIBS) $(LIBAC_LIBS) $(AIRPCAP_LIBS) $(LIBAIRCRACK_UTIL_LIBS)

airtun_ng_SOURCES = $(SRC_AT) $(LIBAIRCRACK_OSDEP) $(LIBAIRCRACK_UTIL)
airtun_ng_CFLAGS = $(COMMON_CFLAGS) $(LIBNL_CFLAGS)
airtun_ng_LDADD = $(COMMON_LDADD) $(LIBAIRCRACK_OSDEP_LIBS) $(LIBAC_LIBS) $(AIRPCAP_LIBS) $(LIBAIRCRACK_UTIL_LIBS)

ivstools_SOURCES = $(SRC_IV) $(LIBAIRCRACK_UTIL)
ivstools_CFLAGS = $(COMMON_CFLAGS)
ivstools_LDADD = $(COMMON_LDADD) $(LIBAC_LIBS) $(LIBAIRCRACK_UTIL_LIBS)

kstats_SOURCES = kstats.c
kstats_CFLAGS = $(LIBAC_CFLAGS) $(PTHREAD_CFLAGS)
kstats_LDADD = $(COMMON_LDADD) $(LIBAC_LIBS)

wesside_ng_SOURCES = $(SRC_WS) $(LIBAIRCRACK_OSDEP) $(LIBAIRCRACK_UTIL)
wesside_ng_CFLAGS = $(COMMON_CFLAGS) $(LIBNL_CFLAGS)
wesside_ng_LDADD = $(COMMON_LDADD) $(LIBAIRCRACK_OSDEP_LIBS) $(LIBAC_LIBS) $(LIBPTW_LIBS) $(AIRPCAP_LIBS) $(LIBAIRCRACK_UTIL_LIBS)

easside_ng_SOURCES = $(SRC_ES) $(LIBAIRCRACK_OSDEP) $(LIBAIRCRACK_UTIL)
easside_ng_CFLAGS = $(COMMON_CFLAGS) $(LIBNL_CFLAGS)
easside_ng_LDADD = $(COMMON_LDADD) $(LIBAIRCRACK_OSDEP_LIBS) $(LIBAC_LIBS) $(AIRPCAP_LIBS) $(LIBAIRCRACK_UTIL_LIBS)

buddy_ng_SOURCES = $(SRC_BUDDY) $(LIBAIRCRACK_UTIL)
buddy_ng_CFLAGS = $(LIBAC_CFLAGS) $(PTHREAD_CFLAGS)
buddy_ng_LDADD = $(COMMON_LDADD) $(LIBAC_LIBS) $(LIBAIRCRACK_UTIL_LIBS)

besside_ng_SOURCES = $(SRC_BS) $(LIBAIRCRACK_OSDEP) $(LIBAIRCRACK_UTIL)
besside_ng_CFLAGS = $(COMMON_CFLAGS) $(PCRE_CFLAGS) $(LIBNL_CFLAGS)
besside_ng_LDADD = $(COMMON_LDADD) $(PCRE_LIBS) $(LIBAIRCRACK_OSDEP_LIBS) $(LIBAC_LIBS) $(LIBPTW_LIBS) $(AIRPCAP_LIBS) $(LIBAIRCRACK_UTIL_LIBS)

besside_ng_crawler_SOURCES = $(SRC_BC)
besside_ng_crawler_CFLAGS = $(COMMON_CFLAGS) $(PCAP_CFLAGS)
besside_ng_crawler_LDADD = $(COMMON_LDADD) $(PCAP_LIBS) $(LIBAC_LIBS)

makeivs_ng_SOURCES = $(SRC_MI) $(LIBAIRCRACK_UTIL)
makeivs_ng_CFLAGS = $(COMMON_CFLAGS)
makeivs_ng_LDADD = $(COMMON_LDADD) $(LIBAC_LIBS) $(LIBAIRCRACK_UTIL_LIBS)

airolib_ng_SOURCES = $(SRC_AL) $(LIBCOW) $(LIBAIRCRACK_UTIL)
airolib_ng_CFLAGS = $(COMMON_CFLAGS) $(SQLITE3_CFLAGS) -DHAVE_REGEXP
airolib_ng_LDADD = $(COMMON_LDADD) $(SQLITE3_LDFLAGS) $(LIBAC_LIBS) $(LIBCOW_LIBS) $(LIBAIRCRACK_UTIL_LIBS)

airbase_ng_SOURCES = $(SRC_AB) $(LIBAIRCRACK_OSDEP) $(LIBAIRCRACK_UTIL)
airbase_ng_CFLAGS = $(COMMON_CFLAGS) $(LIBNL_CFLAGS)
airbase_ng_LDADD = $(COMMON_LDADD) $(LIBAIRCRACK_OSDEP_LIBS) $(LIBAC_LIBS) $(AIRPCAP_LIBS) $(LIBAIRCRACK_UTIL_LIBS)

airdecloak_ng_SOURCES = $(SRC_AU) $(LIBAIRCRACK_OSDEP) $(LIBAIRCRACK_UTIL)
airdecloak_ng_CFLAGS = $(COMMON_CFLAGS)
airdecloak_ng_LDADD = $(COMMON_LDADD) $(LIBAIRCRACK_OSDEP_LIBS) $(LIBAC_LIBS) $(AIRPCAP_LIBS) $(LIBAIRCRACK_UTIL_LIBS)

tkiptun_ng_SOURCES = $(SRC_TT) $(LIBAIRCRACK_OSDEP) $(LIBAIRCRACK_UTIL)
tkiptun_ng_CFLAGS = $(COMMON_CFLAGS) $(LIBNL_CFLAGS)
tkiptun_ng_LDADD = $(COMMON_LDADD) $(LIBAIRCRACK_OSDEP_LIBS) $(LIBAC_LIBS) $(AIRPCAP_LIBS) $(LIBAIRCRACK_UTIL_LIBS)

wpaclean_SOURCES = $(SRC_WC) $(LIBAIRCRACK_OSDEP)
wpaclean_CFLAGS = $(COMMON_CFLAGS) $(LIBNL_CFLAGS) $(LIBAIRCRACK_UTIL_CFLAGS)
wpaclean_LDADD = $(COMMON_LDADD) $(LIBAIRCRACK_OSDEP_LIBS) $(LIBAC_LIBS) $(AIRPCAP_LIBS) $(LIBAIRCRACK_UTIL_LIBS)

airventriloquist_ng_SOURCES = $(SRC_AV) $(LIBAIRCRACK_OSDEP) $(LIBAIRCRACK_UTIL)
airventriloquist_ng_CFLAGS = $(COMMON_CFLAGS) $(LIBNL_CFLAGS)
airventriloquist_ng_LDADD = $(COMMON_LDADD) $(LIBAIRCRACK_OSDEP_LIBS) $(LIBAC_LIBS) $(AIRPCAP_LIBS) $(LIBAIRCRACK_UTIL_LIBS)

libaclib_la_SOURCES = $(SRC_ACLIB)
libaclib_la_CFLAGS = $(COMMON_CFLAGS) $(LIBAIRCRACK_UTIL_CFLAGS)
libaclib_la_LIBADD = $(COMMON_LDADD) $(LIBAIRCRACK_UTIL_LIBS)

libcow_la_SOURCES = $(SRC_COW)
libcow_la_CFLAGS = $(COMMON_CFLAGS) $(LIBCOW_CFLAGS)
libcow_la_LIBADD = $(COMMON_LDADD)

libptw_la_SOURCES = $(SRC_PTW)
libptw_la_CFLAGS = $(COMMON_CFLAGS)
libptw_la_LIBADD = $(COMMON_LDADD)

noinst_LTLIBRARIES = libaclib.la libptw.la libcow.la

EXTRA_DIST = wpaclean.c \
             buddy-ng.c \
             wpapsk.h \
             arch.h \
             aircrack-ng.h \
             version.h \
             airventriloquist-ng.h \
             airdecloak-ng.h \
             wpapsk.c \
             airserv-ng.c \
             simd-intrinsics-load-flags.h \
             besside-ng.c \
             wkp-frame.h \
             airolib-ng.c \
             simd-intrinsics.c \
             misc.h \
             aircrack-ptw-lib.h \
             simd-intrinsics.h \
             sha1-git.h \
             makeivs-ng.c \
             easside-ng.c \
             sse-intrinsics-load-flags.h \
             sha1-sse2.h \
             pseudo_intrinsics.h \
             crctable.h \
             airdecap-ng.c \
             airodump-ng.h \
             airbase-ng.c \
             besside-ng-crawler.c \
             tkiptun-ng.c \
             kstats.c \
             md5.h \
             MD5_std.h \
             sse-intrinsics.h \
             easside.h \
             aireplay-ng.c \
             ivstools.c \
             pcap.h \
             aircrack-ng.c \
             airodump-ng.c \
             crypto.c \
             airdecloak-ng.c \
             memory.h \
             packetforge-ng.c \
             airventriloquist-ng.c \
             uniqueiv.c \
             gcrypt-openssl-wrapper.h \
             uniqueiv.h \
             wesside-ng.c \
             airtun-ng.c \
             aligned.h \
             johnswap.h \
             sha1-git.c \
             linecount.h \
             memdbg.h \
             sse-intrinsics.c \
             aircrack-ptw-lib.c \
             jcommon.h \
             memory.c \
             crypto.h \
             trampoline.c \
             trampoline.h \
             trampoline_x86.c \
             cowpatty.c \
             cowpatty.h \
             session.c \
             session.h


@CODE_COVERAGE_RULES@<|MERGE_RESOLUTION|>--- conflicted
+++ resolved
@@ -124,31 +124,6 @@
 
 COMMON_CFLAGS = $(LIBAC_CFLAGS) $(PTHREAD_CFLAGS) $(CRYPTO_CFLAGS) $(ZLIB_CFLAGS)
 COMMON_LDADD = $(PTHREAD_LIBS) $(CRYPTO_LIBS) $(ZLIB_LIBS)
-
-<<<<<<< HEAD
-#AIRCRACK_COMMON_SOURCES = $(SRC_AC_ALL) $(SRC_LINECOUNT) simd-intrinsics.c $(AC_COMMON) $(LIBAIRCRACK_UTIL)
-#AIRCRACK_COMMON_CFLAGS = -DSIMD_CORE $(GLIB_CFLAGS) $(PTHREAD_CFLAGS) $(CRYPTO_CFLAGS) $(SQLITE3_CFLAGS)
-#AIRCRACK_COMMON_LDADD = $(COMMON_LDADD) $(SQLITE3_LDFLAGS) $(LIBPTW_LIBS) $(LIBAIRCRACK_UTIL_LIBS)
-=======
-AIRCRACK_COMMON_SOURCES = $(SRC_AC_ALL) $(SRC_LINECOUNT) simd-intrinsics.c $(AC_COMMON) $(LIBAIRCRACK_UTIL)
-AIRCRACK_COMMON_CFLAGS = -DSIMD_CORE $(PTHREAD_CFLAGS) $(CRYPTO_CFLAGS) $(SQLITE3_CFLAGS)
-AIRCRACK_COMMON_LDADD = $(COMMON_LDADD) $(SQLITE3_LDFLAGS) $(LIBPTW_LIBS) $(LIBAIRCRACK_UTIL_LIBS)
-
-pkglibexec_PROGRAMS = aircrack-ng--generic
-
-if ARM
-if NEON
-pkglibexec_PROGRAMS += aircrack-ng--neon \
-                       aircrack-ng--asimd
-endif
-endif
-
-if PPC
-pkglibexec_PROGRAMS += aircrack-ng--altivec \
-                       aircrack-ng--power8
-endif
->>>>>>> 3b724e8b
-
 
 bin_PROGRAMS = aircrack-ng \
                airdecap-ng \
